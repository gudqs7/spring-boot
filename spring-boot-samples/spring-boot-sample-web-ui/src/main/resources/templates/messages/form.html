<!DOCTYPE html>
<<<<<<< HEAD
<html xmlns:th="http://www.thymeleaf.org">
	<head th:replace="fragments :: head(title=~{::title/text()})">
		<title>Messages : Create</title>
	</head>
	<body>
		<div class="container">
			<div th:replace="fragments :: navbar"></div>
			<div class="float-right mt-2">
				<a class="btn btn-primary btn-sm" th:href="@{/}" href="messages.html"> Messages </a>
=======
<html xmlns:th="https://www.thymeleaf.org"
	xmlns:layout="http://www.ultraq.net.nz/web/thymeleaf/layout"
	layout:decorator="layout">
<head>
<title>Messages : Create</title>
</head>
<body>
	<h1 layout:fragment="header">Messages : Create</h1>
	<div layout:fragment="content" class="container">
		<form id="messageForm" th:action="@{/(form)}" th:object="${message}"
			action="#" method="post">
			<div th:if="${#fields.hasErrors('*')}" class="alert alert-error">
				<p th:each="error : ${#fields.errors('*')}" th:text="${error}">
					Validation error</p>
>>>>>>> e036bc4e
			</div>
			<h4 class="float-left mt-2">Messages : Create</h4>
			<div class="clearfix"></div>
			<form id="messageForm" th:action="@{/(form)}" th:object="${message}" action="#" method="post">
				<div th:if="${#fields.hasErrors('*')}" class="alert alert-danger" role="alert">
					<p th:each="error : ${#fields.errors('*')}" class="m-0" th:text="${error}">Validation error</p>
				</div>
				<input type="hidden" th:field="*{id}" th:class="${'form-control' + (#fields.hasErrors('id') ? ' is-invalid' : '')}"/>
				<div class="form-group">
					<label for="summary">Summary</label>
					<input type="text" th:field="*{summary}" th:class="${'form-control' + (#fields.hasErrors('summary') ? ' is-invalid' : '')}">
				</div>
				<div class="form-group">
					<label for="text">Message</label>
					<textarea th:field="*{text}" th:class="${'form-control' + (#fields.hasErrors('text') ? ' is-invalid' : '')}"></textarea>
				</div>
				<button type="submit" class="btn btn-primary">Submit</button>
			</form>
		</div>
	</body>
</html><|MERGE_RESOLUTION|>--- conflicted
+++ resolved
@@ -1,6 +1,5 @@
 <!DOCTYPE html>
-<<<<<<< HEAD
-<html xmlns:th="http://www.thymeleaf.org">
+<html xmlns:th="https://www.thymeleaf.org">
 	<head th:replace="fragments :: head(title=~{::title/text()})">
 		<title>Messages : Create</title>
 	</head>
@@ -9,22 +8,6 @@
 			<div th:replace="fragments :: navbar"></div>
 			<div class="float-right mt-2">
 				<a class="btn btn-primary btn-sm" th:href="@{/}" href="messages.html"> Messages </a>
-=======
-<html xmlns:th="https://www.thymeleaf.org"
-	xmlns:layout="http://www.ultraq.net.nz/web/thymeleaf/layout"
-	layout:decorator="layout">
-<head>
-<title>Messages : Create</title>
-</head>
-<body>
-	<h1 layout:fragment="header">Messages : Create</h1>
-	<div layout:fragment="content" class="container">
-		<form id="messageForm" th:action="@{/(form)}" th:object="${message}"
-			action="#" method="post">
-			<div th:if="${#fields.hasErrors('*')}" class="alert alert-error">
-				<p th:each="error : ${#fields.errors('*')}" th:text="${error}">
-					Validation error</p>
->>>>>>> e036bc4e
 			</div>
 			<h4 class="float-left mt-2">Messages : Create</h4>
 			<div class="clearfix"></div>
