/*
 * Copyright 2012-2019 the original author or authors.
 *
 * Licensed under the Apache License, Version 2.0 (the "License");
 * you may not use this file except in compliance with the License.
 * You may obtain a copy of the License at
 *
 *      https://www.apache.org/licenses/LICENSE-2.0
 *
 * Unless required by applicable law or agreed to in writing, software
 * distributed under the License is distributed on an "AS IS" BASIS,
 * WITHOUT WARRANTIES OR CONDITIONS OF ANY KIND, either express or implied.
 * See the License for the specific language governing permissions and
 * limitations under the License.
 */

package sample.parent.producer;

import java.io.File;
import java.io.FileOutputStream;

import sample.parent.ServiceProperties;

import org.springframework.boot.ApplicationArguments;
import org.springframework.boot.ApplicationRunner;
import org.springframework.boot.SpringApplication;
import org.springframework.boot.context.properties.EnableConfigurationProperties;
import org.springframework.context.annotation.Configuration;

@Configuration(proxyBeanMethods = false)
@EnableConfigurationProperties(ServiceProperties.class)
public class ProducerApplication implements ApplicationRunner {

	private final ServiceProperties serviceProperties;

	public ProducerApplication(ServiceProperties serviceProperties) {
		this.serviceProperties = serviceProperties;
	}

	@Override
<<<<<<< HEAD
	public void run(ApplicationArguments args) throws Exception {
		this.serviceProperties.getInputDir().mkdirs();
		if (args.getNonOptionArgs().size() > 0) {
			FileOutputStream stream = new FileOutputStream(
					new File(this.serviceProperties.getInputDir(),
							"data" + System.currentTimeMillis() + ".txt"));
			for (String arg : args.getNonOptionArgs()) {
=======
	public void run(String... args) throws Exception {
		new File("target/input").mkdirs();
		if (args.length > 0) {
			FileOutputStream stream = new FileOutputStream("target/input/data" + System.currentTimeMillis() + ".txt");
			for (String arg : args) {
>>>>>>> 24925c3d
				stream.write(arg.getBytes());
			}
			stream.flush();
			stream.close();
		}
	}

	public static void main(String[] args) {
		SpringApplication.run(ProducerApplication.class, args);
	}

}<|MERGE_RESOLUTION|>--- conflicted
+++ resolved
@@ -38,21 +38,12 @@
 	}
 
 	@Override
-<<<<<<< HEAD
 	public void run(ApplicationArguments args) throws Exception {
 		this.serviceProperties.getInputDir().mkdirs();
 		if (args.getNonOptionArgs().size() > 0) {
 			FileOutputStream stream = new FileOutputStream(
-					new File(this.serviceProperties.getInputDir(),
-							"data" + System.currentTimeMillis() + ".txt"));
+					new File(this.serviceProperties.getInputDir(), "data" + System.currentTimeMillis() + ".txt"));
 			for (String arg : args.getNonOptionArgs()) {
-=======
-	public void run(String... args) throws Exception {
-		new File("target/input").mkdirs();
-		if (args.length > 0) {
-			FileOutputStream stream = new FileOutputStream("target/input/data" + System.currentTimeMillis() + ".txt");
-			for (String arg : args) {
->>>>>>> 24925c3d
 				stream.write(arg.getBytes());
 			}
 			stream.flush();
