/*
 * Copyright 2012-2019 the original author or authors.
 *
 * Licensed under the Apache License, Version 2.0 (the "License");
 * you may not use this file except in compliance with the License.
 * You may obtain a copy of the License at
 *
 *      https://www.apache.org/licenses/LICENSE-2.0
 *
 * Unless required by applicable law or agreed to in writing, software
 * distributed under the License is distributed on an "AS IS" BASIS,
 * WITHOUT WARRANTIES OR CONDITIONS OF ANY KIND, either express or implied.
 * See the License for the specific language governing permissions and
 * limitations under the License.
 */

package org.springframework.boot.test.autoconfigure.web.reactive.webclient;

import java.util.Collections;
import java.util.Set;
import java.util.UUID;

import org.springframework.boot.test.autoconfigure.web.reactive.WebFluxTest;
import org.springframework.core.convert.TypeDescriptor;
import org.springframework.core.convert.converter.GenericConverter;
import org.springframework.stereotype.Component;

/**
 * Example {@link GenericConverter} used with {@link WebFluxTest} tests.
 *
 * @author Stephane Nicoll
 */
@Component
public class ExampleIdConverter implements GenericConverter {

	@Override
	public Set<ConvertiblePair> getConvertibleTypes() {
		return Collections.singleton(new ConvertiblePair(String.class, ExampleId.class));
	}

	@Override
<<<<<<< HEAD
	public Object convert(Object source, TypeDescriptor sourceType,
			TypeDescriptor targetType) {
=======
	public Object convert(@Nullable Object source, TypeDescriptor sourceType, TypeDescriptor targetType) {
>>>>>>> c6c139d9
		if (source == null) {
			return null;
		}
		return new ExampleId(UUID.fromString((String) source));
	}

}<|MERGE_RESOLUTION|>--- conflicted
+++ resolved
@@ -39,12 +39,7 @@
 	}
 
 	@Override
-<<<<<<< HEAD
-	public Object convert(Object source, TypeDescriptor sourceType,
-			TypeDescriptor targetType) {
-=======
-	public Object convert(@Nullable Object source, TypeDescriptor sourceType, TypeDescriptor targetType) {
->>>>>>> c6c139d9
+	public Object convert(Object source, TypeDescriptor sourceType, TypeDescriptor targetType) {
 		if (source == null) {
 			return null;
 		}
