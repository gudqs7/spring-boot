--- conflicted
+++ resolved
@@ -20,12 +20,7 @@
 import java.time.Duration;
 import java.util.Arrays;
 import java.util.Collection;
-<<<<<<< HEAD
 import java.util.Collections;
-import java.util.Locale;
-import java.util.Map;
-=======
->>>>>>> 63f60fc5
 
 import javax.servlet.ServletContextEvent;
 import javax.servlet.ServletContextListener;
@@ -61,14 +56,10 @@
  * @author Andy Wilkinson
  * @author Henri Kerola
  */
-<<<<<<< HEAD
-class JettyServletWebServerFactoryTests extends AbstractServletWebServerFactoryTests {
-=======
-public class JettyServletWebServerFactoryTests extends AbstractJettyServletWebServerFactoryTests {
->>>>>>> 63f60fc5
-
-	@Test
-	public void correctVersionOfJettyUsed() {
+class JettyServletWebServerFactoryTests extends AbstractJettyServletWebServerFactoryTests {
+
+	@Test
+	void correctVersionOfJettyUsed() {
 		assertThat(JettyEmbeddedErrorHandler.ERROR_PAGE_FOR_METHOD_AVAILABLE).isTrue();
 	}
 
@@ -304,43 +295,4 @@
 		});
 	}
 
-<<<<<<< HEAD
-	@Override
-	protected JspServlet getJspServlet() throws Exception {
-		WebAppContext context = (WebAppContext) ((JettyWebServer) this.webServer).getServer().getHandler();
-		ServletHolder holder = context.getServletHandler().getServlet("jsp");
-		if (holder == null) {
-			return null;
-		}
-		holder.start();
-		holder.initialize();
-		return (JspServlet) holder.getServlet();
-	}
-
-	@Override
-	protected Map<String, String> getActualMimeMappings() {
-		WebAppContext context = (WebAppContext) ((JettyWebServer) this.webServer).getServer().getHandler();
-		return context.getMimeTypes().getMimeMap();
-	}
-
-	@Override
-	protected Charset getCharset(Locale locale) {
-		WebAppContext context = (WebAppContext) ((JettyWebServer) this.webServer).getServer().getHandler();
-		String charsetName = context.getLocaleEncoding(locale);
-		return (charsetName != null) ? Charset.forName(charsetName) : null;
-	}
-
-	@Override
-	protected void handleExceptionCausedByBlockedPortOnPrimaryConnector(RuntimeException ex, int blockedPort) {
-		assertThat(ex).isInstanceOf(PortInUseException.class);
-		assertThat(((PortInUseException) ex).getPort()).isEqualTo(blockedPort);
-	}
-
-	@Override
-	protected void handleExceptionCausedByBlockedPortOnSecondaryConnector(RuntimeException ex, int blockedPort) {
-		this.handleExceptionCausedByBlockedPortOnPrimaryConnector(ex, blockedPort);
-	}
-
-=======
->>>>>>> 63f60fc5
 }