--- conflicted
+++ resolved
@@ -190,20 +190,15 @@
 	}
 
 	private AbstractConnector createConnector(InetSocketAddress address, Server server) {
-<<<<<<< HEAD
 		ServerConnector connector;
 		JettyResourceFactory resourceFactory = getResourceFactory();
 		if (resourceFactory != null) {
-			connector = new ServerConnector(server, resourceFactory.getExecutor(),
-					resourceFactory.getScheduler(), resourceFactory.getByteBufferPool(),
-					this.acceptors, this.selectors, new HttpConnectionFactory());
+			connector = new ServerConnector(server, resourceFactory.getExecutor(), resourceFactory.getScheduler(),
+					resourceFactory.getByteBufferPool(), this.acceptors, this.selectors, new HttpConnectionFactory());
 		}
 		else {
 			connector = new ServerConnector(server, this.acceptors, this.selectors);
 		}
-=======
-		ServerConnector connector = new ServerConnector(server, this.acceptors, this.selectors);
->>>>>>> c6c139d9
 		connector.setHost(address.getHostString());
 		connector.setPort(address.getPort());
 		for (ConnectionFactory connectionFactory : connector.getConnectionFactories()) {
